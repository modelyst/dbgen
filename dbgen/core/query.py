--- conflicted
+++ resolved
@@ -142,11 +142,7 @@
         #---------------------------------
         # Aggregations refered to in WHERE are treated specially
         where  = str(self.constr) #self.show_constr({})
-<<<<<<< HEAD
-        notdel = '\n\t'.join(['AND NOT COALESCE("%s".deleted,False)'%o for o in f.aliases()])
-=======
         notdel = '\n\t'.join(['AND NOT COALESCE("%s".deleted, False)'%o for o in f.aliases()])
->>>>>>> c52f4e00
         notnul = '\n\t'.join(['AND %s IS NOT NULL'%(x)
                     for x in self.allattr() if x not in self.opt_attr])
         consts = 'WHERE %s' %('\n\t'.join([where,notdel,notnul]))
