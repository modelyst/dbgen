--- conflicted
+++ resolved
@@ -48,11 +48,7 @@
     elements have the same length and replicating length-1 elements to the
     largest length list
     """
-<<<<<<< HEAD
-    valid_types = (int,str,tuple,float,list,bytes,Decimal, datetime,type(None))
-=======
     valid_types = (int,str,tuple,float,list,bytes,datetime,Decimal,type(None))
->>>>>>> 62547546
     type_err    = "Arg (%s) BAD DATATYPE %s IN NAMESPACE "
     broad_err   = "Can't broadcast: maxlen = %d, len a = %d (%s)"
     maxlen = 1 # initialize variable
