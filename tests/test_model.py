#   Copyright 2021 Modelyst LLC
#
#   Licensed under the Apache License, Version 2.0 (the "License");
#   you may not use this file except in compliance with the License.
#   You may obtain a copy of the License at
#
#       http://www.apache.org/licenses/LICENSE-2.0
#
#   Unless required by applicable law or agreed to in writing, software
#   distributed under the License is distributed on an "AS IS" BASIS,
#   WITHOUT WARRANTIES OR CONDITIONS OF ANY KIND, either express or implied.
#   See the License for the specific language governing permissions and
#   limitations under the License.

import pytest
from pydantic import ValidationError
from sqlalchemy import exc, select
from sqlalchemy.orm import registry

from dbgen.core.dependency import Dependency
from dbgen.core.entity import Entity
from dbgen.core.etl_step import ETLStep
from dbgen.core.model import Model
from dbgen.exceptions import ModelRunError


def test_etl_step_validation():
    model = Model(name="test_model")
    test_etl_step = ETLStep(name="test")
    model.etl_steps = [test_etl_step]
    with pytest.raises(ValidationError):
        Model(name="test", etl_steps=[test_etl_step, test_etl_step])
    with pytest.raises(ValueError):
        model.add_etl_step(test_etl_step)


def test_basic_etl_step_graph():
    a_etl_step = ETLStep(name="yields_a", additional_dependencies=Dependency(tables_yielded={"a"}))
    b_etl_step = ETLStep(
        name="yields_b",
        additional_dependencies=Dependency(tables_needed={"a"}, tables_yielded={"b"}),
    )
    c_etl_step = ETLStep(
        name="yields_c",
        additional_dependencies=Dependency(tables_needed={"a", "b"}, tables_yielded={"c"}),
    )
    d_etl_step = ETLStep(
        name="yields_d",
        additional_dependencies=Dependency(tables_needed={"c"}, tables_yielded={"d"}),
    )
    Model(name="test", etl_steps=[a_etl_step, b_etl_step, c_etl_step, d_etl_step])


@pytest.mark.database
def test_model_sync(sql_engine):
    sa_registry = registry()

    class Dummy(Entity, table=True, registry=sa_registry):
        pass

    class DummyOtherSchema(Entity, table=True, registry=sa_registry):
        __schema__ = "other_schema"

    model = Model(name="test_model", registry=sa_registry)
    model.nuke(sql_engine, sa_registry.metadata, nuke_all=True)

    for stmt in (select(Dummy.id), select(DummyOtherSchema.id)):
        with sql_engine.connect() as conn:
            with pytest.raises(exc.ProgrammingError):
                conn.execute(stmt).one_or_none()

    model.sync(sql_engine, sql_engine, True)
    with sql_engine.connect() as conn:
        result = conn.execute(select(Dummy.id)).one_or_none()
        assert result is None
        result = conn.execute(select(DummyOtherSchema.id)).one_or_none()
        assert result is None

<<<<<<< HEAD
    model.nuke(sql_engine, sa_registry.metadata, schemas=["other_schema"])
=======
    model.nuke(sql_engine, sa_registry.metadata, schemas=["other_schema"])


def test_empty_model(sql_engine):
    """Test the error produced when an empty model is run."""
    model = Model(name='test')
    with pytest.raises(ModelRunError, match='Model test has no ETLSteps'):
        model.run(sql_engine, sql_engine)
>>>>>>> c08a60c1
<|MERGE_RESOLUTION|>--- conflicted
+++ resolved
@@ -76,9 +76,6 @@
         result = conn.execute(select(DummyOtherSchema.id)).one_or_none()
         assert result is None
 
-<<<<<<< HEAD
-    model.nuke(sql_engine, sa_registry.metadata, schemas=["other_schema"])
-=======
     model.nuke(sql_engine, sa_registry.metadata, schemas=["other_schema"])
 
 
@@ -86,5 +83,4 @@
     """Test the error produced when an empty model is run."""
     model = Model(name='test')
     with pytest.raises(ModelRunError, match='Model test has no ETLSteps'):
-        model.run(sql_engine, sql_engine)
->>>>>>> c08a60c1
+        model.run(sql_engine, sql_engine)