# Byte-compiled / optimized / DLL files
__pycache__/
*.py[cod]
*$py.class

# C extensions
*.so

# Distribution / packaging
.Python
build/
develop-eggs/
dist/
downloads/
eggs/
.eggs/
lib/
lib64/
parts/
sdist/
var/
wheels/
pip-wheel-metadata/
share/python-wheels/
*.egg-info/
.installed.cfg
*.egg
*.tar.gz
MANIFEST

# PyInstaller
#  Usually these files are written by a python script from a template
#  before PyInstaller builds the exe, so as to inject date/other infos into it.
*.manifest
*.spec

# Installer logs
pip-log.txt
pip-delete-this-directory.txt

# Unit test / coverage reports
htmlcov/
.tox/
.nox/
.coverage
.coverage.*
.cache
nosetests.xml
coverage.xml
*.cover
.hypothesis/
.pytest_cache/

# Translations
*.mo
*.pot

# Django stuff:
*.log
local_settings.py
db.sqlite3
db.sqlite3-journal

# Flask stuff:
instance/
.webassets-cache

# Scrapy stuff:
.scrapy

# Sphinx documentation
docs/_build/

# PyBuilder
target/

# Jupyter Notebook
.ipynb_checkpoints

# IPython
profile_default/
ipython_config.py

# pyenv
.python-version

# pipenv
#   According to pypa/pipenv#598, it is recommended to include Pipfile.lock in version control.
#   However, in case of collaboration, if having platform-specific dependencies or dependencies
#   having no cross-platform support, pipenv may install dependencies that don't work, or not
#   install all needed dependencies.
#Pipfile.lock

# celery beat schedule file
celerybeat-schedule

# SageMath parsed files
*.sage.py

# Environments
.env
.venv
env/
venv/
ENV/
env.bak/
venv.bak/

# Spyder project settings
.spyderproject
.spyproject

# Rope project settings
.ropeproject

# mkdocs documentation
/site

# mypy
.mypy_cache/
.dmypy.json
dmypy.json

# Pyre type checker
.pyre/

.vscode
/data/
# Documentation related ignores
MakeFile
make.bat
docs-old/
build_pdoc/
bin/
/scratch/
.DS_STORE
git_version

# Local Netlify folder
.netlify
# Local benchmark folder
<<<<<<< HEAD
.benchmarks
=======
.benchmarks

.venv/
>>>>>>> 6890c7f4
<|MERGE_RESOLUTION|>--- conflicted
+++ resolved
@@ -139,10 +139,6 @@
 # Local Netlify folder
 .netlify
 # Local benchmark folder
-<<<<<<< HEAD
-.benchmarks
-=======
 .benchmarks
 
-.venv/
->>>>>>> 6890c7f4
+.venv/