#   Copyright 2021 Modelyst LLC
#
#   Licensed under the Apache License, Version 2.0 (the "License");
#   you may not use this file except in compliance with the License.
#   You may obtain a copy of the License at
#
#       http://www.apache.org/licenses/LICENSE-2.0
#
#   Unless required by applicable law or agreed to in writing, software
#   distributed under the License is distributed on an "AS IS" BASIS,
#   WITHOUT WARRANTIES OR CONDITIONS OF ANY KIND, either express or implied.
#   See the License for the specific language governing permissions and
#   limitations under the License.

"""Exceptions used by DBgen"""


class DBgenException(Exception):
    """
    Base class for all DBgen's errors.
    Each custom exception should be derived from this class
    """

    def __init__(self, msg="<No Message>"):
        self.msg = msg


class DBgenExternalError(DBgenException):
    """Custom class for catching errors that occur in code external to dbgen"""

    status_code = 400


class DBgenInternalError(DBgenException):
    """
    Custom class for catching errors that occur in code internal to dbgen
    """


class DBgenETLStepError(DBgenException):
    """Custom class for catching errors that occur in code external to dbgen"""


class DBgenSkipException(DBgenException):
    """Custom class for errors raised when a ETLStep is skipped"""


class DBgenNotFoundException(DBgenException):
    """Raise when the requested object/resource is not available in the system"""

    status_code = 404


class DBgenConfigException(DBgenException):
    """Raise when there is configuration problem"""


class DBgenLoadException(DBgenException):
    """Raise when there is loading problem"""


class DBgenPythonTransformError(DBgenException):
    """Raise when there is loading problem"""


class DBgenMissingInfo(DBgenException):
    """Raise when there is missing info in a class/function initialization"""


class InvalidArgument(DBgenException):
    """Raise when there is missing info in a class/function initialization"""


class DBgenTypeError(DBgenException):
    """Raise when a value cannot be cast the correct type"""


class QueryParsingError(DBgenException):
    """Error raised when parsing a sqlalchemy select statement."""


class SerializationError(DBgenException):
    """Error raised when serializing and deserializing dbgen objects."""


class RepeatException(DBgenException):
    """Error raised when serializing and deserializing dbgen objects."""


class DatabaseError(DBgenException):
    """Error raised when interacting with the database"""


class ValidationError(DBgenException):
    """Error raised when data fails validation"""


<<<<<<< HEAD
class AsyncRunError(DBgenException):
    """Error raised during async run"""


class ExtractorError(AsyncRunError):
    """Error raised by the async extractor routine"""


class TransformerError(AsyncRunError):
    """Error raised by the async extractor routine"""


class ResultsError(AsyncRunError):
    """Error raised by the async extractor routine"""


class LoaderError(AsyncRunError):
    """Error raised by the async extractor routine"""
=======
class ModelRunError(DBgenException):
    """Error raised when a model is run."""
>>>>>>> c08a60c1
<|MERGE_RESOLUTION|>--- conflicted
+++ resolved
@@ -95,7 +95,6 @@
     """Error raised when data fails validation"""
 
 
-<<<<<<< HEAD
 class AsyncRunError(DBgenException):
     """Error raised during async run"""
 
@@ -114,7 +113,7 @@
 
 class LoaderError(AsyncRunError):
     """Error raised by the async extractor routine"""
-=======
+
+
 class ModelRunError(DBgenException):
-    """Error raised when a model is run."""
->>>>>>> c08a60c1
+    """Error raised when a model is run."""