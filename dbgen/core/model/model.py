--- conflicted
+++ resolved
@@ -36,15 +36,9 @@
     '''
     def __init__(self,
                  name : str,
-<<<<<<< HEAD
-                 objs : L[Obj]    = None,
-                 gens : L[Gen]    = None,
-                 views: L[View]   = None,
-=======
                  objlist : L[Obj]    = None,
                  genlist : L[Gen]    = None,
                  viewlist: L[View]   = None,
->>>>>>> e1ea752d
                  pes  : L[PathEQ] = None,
                 ) -> None:
 
